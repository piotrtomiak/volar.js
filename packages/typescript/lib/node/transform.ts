--- conflicted
+++ resolved
@@ -4,9 +4,9 @@
 
 const transformedDiagnostics = new WeakMap<ts.Diagnostic, ts.Diagnostic | undefined>();
 
-export function transformCallHierarchyItem(files: Language, item: ts.CallHierarchyItem, filter: (data: CodeInformation) => boolean): ts.CallHierarchyItem {
-	const span = transformSpan(files, item.file, item.span, filter);
-	const selectionSpan = transformSpan(files, item.file, item.selectionSpan, filter);
+export function transformCallHierarchyItem(language: Language, item: ts.CallHierarchyItem, filter: (data: CodeInformation) => boolean): ts.CallHierarchyItem {
+	const span = transformSpan(language, item.file, item.span, filter);
+	const selectionSpan = transformSpan(language, item.file, item.selectionSpan, filter);
 	return {
 		...item,
 		span: span?.textSpan ?? { start: 0, length: 0 },
@@ -14,7 +14,7 @@
 	};
 }
 
-export function transformDiagnostic<T extends ts.Diagnostic>(files: Language, diagnostic: T): T | undefined {
+export function transformDiagnostic<T extends ts.Diagnostic>(language: Language, diagnostic: T): T | undefined {
 	if (!transformedDiagnostics.has(diagnostic)) {
 		transformedDiagnostics.set(diagnostic, undefined);
 
@@ -22,7 +22,7 @@
 
 		if (relatedInformation) {
 			diagnostic.relatedInformation = relatedInformation
-				.map(d => transformDiagnostic(files, d))
+				.map(d => transformDiagnostic(language, d))
 				.filter(notEmpty);
 		}
 
@@ -31,15 +31,10 @@
 			&& diagnostic.start !== undefined
 			&& diagnostic.length !== undefined
 		) {
-			const [virtualCode, sourceScript, map] = getServiceScript(files, diagnostic.file.fileName);
-			if (virtualCode) {
-<<<<<<< HEAD
-				const sourceRange = transformRange(sourceScript, map, diagnostic.start, diagnostic.start + diagnostic.length, shouldReportDiagnostics);
-				if (sourceRange) {
-=======
-				const sourceSpan = transformTextSpan(sourceFile, map, { start: diagnostic.start, length: diagnostic.length }, shouldReportDiagnostics);
+			const [serviceScript, sourceScript, map] = getServiceScript(language, diagnostic.file.fileName);
+			if (serviceScript) {
+				const sourceSpan = transformTextSpan(sourceScript, map, { start: diagnostic.start, length: diagnostic.length }, shouldReportDiagnostics);
 				if (sourceSpan) {
->>>>>>> 7feafa54
 					transformedDiagnostics.set(diagnostic, {
 						...diagnostic,
 						start: sourceSpan.start,
@@ -58,13 +53,13 @@
 	return transformedDiagnostics.get(diagnostic) as T | undefined;
 }
 
-export function transformFileTextChanges(files: Language, changes: ts.FileTextChanges, filter: (data: CodeInformation) => boolean): ts.FileTextChanges | undefined {
-	const [_, source] = getServiceScript(files, changes.fileName);
+export function transformFileTextChanges(language: Language, changes: ts.FileTextChanges, filter: (data: CodeInformation) => boolean): ts.FileTextChanges | undefined {
+	const [_, source] = getServiceScript(language, changes.fileName);
 	if (source) {
 		return {
 			...changes,
 			textChanges: changes.textChanges.map(c => {
-				const span = transformSpan(files, changes.fileName, c.span, filter);
+				const span = transformSpan(language, changes.fileName, c.span, filter);
 				if (span) {
 					return {
 						...c,
@@ -79,11 +74,11 @@
 	}
 }
 
-export function transformDocumentSpan<T extends ts.DocumentSpan>(files: Language, documentSpan: T, filter: (data: CodeInformation) => boolean, shouldFallback?: boolean): T | undefined {
-	let textSpan = transformSpan(files, documentSpan.fileName, documentSpan.textSpan, filter);
+export function transformDocumentSpan<T extends ts.DocumentSpan>(language: Language, documentSpan: T, filter: (data: CodeInformation) => boolean, shouldFallback?: boolean): T | undefined {
+	let textSpan = transformSpan(language, documentSpan.fileName, documentSpan.textSpan, filter);
 	if (!textSpan && shouldFallback) {
-		const [virtualCode] = getServiceScript(files, documentSpan.fileName);
-		if (virtualCode) {
+		const [serviceScript] = getServiceScript(language, documentSpan.fileName);
+		if (serviceScript) {
 			textSpan = {
 				fileName: documentSpan.fileName,
 				textSpan: { start: 0, length: 0 },
@@ -93,9 +88,9 @@
 	if (!textSpan) {
 		return;
 	}
-	const contextSpan = transformSpan(files, documentSpan.fileName, documentSpan.contextSpan, filter);
-	const originalTextSpan = transformSpan(files, documentSpan.originalFileName, documentSpan.originalTextSpan, filter);
-	const originalContextSpan = transformSpan(files, documentSpan.originalFileName, documentSpan.originalContextSpan, filter);
+	const contextSpan = transformSpan(language, documentSpan.fileName, documentSpan.contextSpan, filter);
+	const originalTextSpan = transformSpan(language, documentSpan.originalFileName, documentSpan.originalTextSpan, filter);
+	const originalContextSpan = transformSpan(language, documentSpan.originalFileName, documentSpan.originalContextSpan, filter);
 	return {
 		...documentSpan,
 		fileName: textSpan.fileName,
@@ -107,22 +102,17 @@
 	};
 }
 
-export function transformSpan(files: Language, fileName: string | undefined, textSpan: ts.TextSpan | undefined, filter: (data: CodeInformation) => boolean): {
+export function transformSpan(language: Language, fileName: string | undefined, textSpan: ts.TextSpan | undefined, filter: (data: CodeInformation) => boolean): {
 	fileName: string;
 	textSpan: ts.TextSpan;
 } | undefined {
 	if (!fileName || !textSpan) {
 		return;
 	}
-	const [virtualFile, sourceScript, map] = getServiceScript(files, fileName);
+	const [virtualFile, sourceScript, map] = getServiceScript(language, fileName);
 	if (virtualFile) {
-<<<<<<< HEAD
-		const sourceRange = transformRange(sourceScript, map, textSpan.start, textSpan.start + textSpan.length, filter);
-		if (sourceRange) {
-=======
-		const sourceSpan = transformTextSpan(sourceFile, map, textSpan, filter);
+		const sourceSpan = transformTextSpan(sourceScript, map, textSpan, filter);
 		if (sourceSpan) {
->>>>>>> 7feafa54
 			return {
 				fileName,
 				textSpan: sourceSpan,
@@ -137,28 +127,13 @@
 	}
 }
 
-<<<<<<< HEAD
-function transformRange(
+export function transformTextChange(
 	sourceScript: SourceScript,
-=======
-export function transformTextChange(
-	sourceFile: SourceFile,
->>>>>>> 7feafa54
 	map: SourceMap<CodeInformation>,
 	textChange: ts.TextChange,
 	filter: (data: CodeInformation) => boolean,
-<<<<<<< HEAD
-) {
-	for (const sourceStart of map.getSourceOffsets(start - sourceScript.snapshot.getLength())) {
-		if (filter(sourceStart[1].data)) {
-			for (const sourceEnd of map.getSourceOffsets(end - sourceScript.snapshot.getLength())) {
-				if (sourceEnd[0] >= sourceStart[0] && filter(sourceEnd[1].data)) {
-					return [sourceStart[0], sourceEnd[0]];
-				}
-			}
-=======
 ): ts.TextChange | undefined {
-	const sourceSpan = transformTextSpan(sourceFile, map, textChange.span, filter);
+	const sourceSpan = transformTextSpan(sourceScript, map, textChange.span, filter);
 	if (sourceSpan) {
 		return {
 			newText: textChange.newText,
@@ -168,15 +143,15 @@
 }
 
 export function transformTextSpan(
-	sourceFile: SourceFile,
+	sourceScript: SourceScript,
 	map: SourceMap<CodeInformation>,
 	textSpan: ts.TextSpan,
 	filter: (data: CodeInformation) => boolean,
 ): ts.TextSpan | undefined {
 	const start = textSpan.start;
 	const end = textSpan.start + textSpan.length;
-	const sourceStart = toSourceOffset(sourceFile, map, start, filter);
-	const sourceEnd = toSourceOffset(sourceFile, map, end, filter);
+	const sourceStart = toSourceOffset(sourceScript, map, start, filter);
+	const sourceEnd = toSourceOffset(sourceScript, map, end, filter);
 	if (sourceStart !== undefined && sourceEnd !== undefined && sourceEnd >= sourceStart) {
 		return {
 			start: sourceStart,
@@ -185,19 +160,18 @@
 	}
 }
 
-export function toSourceOffset(sourceFile: SourceFile, map: SourceMap, position: number, filter: (data: CodeInformation) => boolean) {
-	for (const [sourceOffset, mapping] of map.getSourceOffsets(position - sourceFile.snapshot.getLength())) {
+export function toSourceOffset(sourceScript: SourceScript, map: SourceMap, position: number, filter: (data: CodeInformation) => boolean) {
+	for (const [sourceOffset, mapping] of map.getSourceOffsets(position - sourceScript.snapshot.getLength())) {
 		if (filter(mapping.data)) {
 			return sourceOffset;
 		}
 	}
 }
 
-export function toGeneratedOffset(sourceFile: SourceFile, map: SourceMap, position: number, filter: (data: CodeInformation) => boolean) {
+export function toGeneratedOffset(sourceScript: SourceScript, map: SourceMap, position: number, filter: (data: CodeInformation) => boolean) {
 	for (const [generateOffset, mapping] of map.getGeneratedOffsets(position)) {
 		if (filter(mapping.data)) {
-			return generateOffset + sourceFile.snapshot.getLength();
->>>>>>> 7feafa54
+			return generateOffset + sourceScript.snapshot.getLength();
 		}
 	}
 }